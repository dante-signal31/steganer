--- conflicted
+++ resolved
@@ -8,11 +8,7 @@
     2. Redistributions in binary form must reproduce the above copyright notice, this list of conditions and the
     following disclaimer in the documentation and/or other materials provided with the distribution.
     3. Neither the name of the copyright holder nor the names of its contributors may be used to endorse or
-<<<<<<< HEAD
-    promote products derived from this software without specific prior written permission.'
-=======
     promote products derived from this software without specific prior written permission.
->>>>>>> b6db7dd8
 
 THIS SOFTWARE IS PROVIDED BY THE COPYRIGHT HOLDERS AND CONTRIBUTORS "AS IS" AND ANY EXPRESS OR IMPLIED WARRANTIES,
 INCLUDING, BUT NOT LIMITED TO, THE IMPLIED WARRANTIES OF MERCHANTABILITY AND FITNESS FOR A PARTICULAR PURPOSE ARE
